// Jest Snapshot v1, https://goo.gl/fbAQLP

exports[`CalendarTag should render with default styles 1`] = `
.circuit-0 {
  display: -webkit-inline-box;
  display: -webkit-inline-flex;
  display: -ms-inline-flexbox;
  display: inline-flex;
  -webkit-align-items: center;
  -webkit-box-align: center;
  -ms-flex-align: center;
  align-items: center;
  border-radius: 4px;
  font-size: 16px;
  line-height: 24px;
  box-shadow: 0px 0px 0px 1px #D8DDE1;
  padding: 4px 12px;
  cursor: default;
  cursor: pointer;
}

.circuit-0:hover {
  background-color: #D8DDE1;
  box-shadow: 0px 0px 0px 1px #D8DDE1;
}

<<<<<<< HEAD
<div>
  <span
=======
<div
  class="circuit-2 circuit-3"
>
  <div
>>>>>>> b3d89f43
    class="circuit-0 circuit-1"
  >
    Dates
  </div>
</div>
`;<|MERGE_RESOLUTION|>--- conflicted
+++ resolved
@@ -24,15 +24,8 @@
   box-shadow: 0px 0px 0px 1px #D8DDE1;
 }
 
-<<<<<<< HEAD
 <div>
-  <span
-=======
-<div
-  class="circuit-2 circuit-3"
->
   <div
->>>>>>> b3d89f43
     class="circuit-0 circuit-1"
   >
     Dates
